# MIT License
#
# Copyright (C) IBM Corporation 2018
#
# Permission is hereby granted, free of charge, to any person obtaining a copy of this software and associated
# documentation files (the "Software"), to deal in the Software without restriction, including without limitation the
# rights to use, copy, modify, merge, publish, distribute, sublicense, and/or sell copies of the Software, and to permit
# persons to whom the Software is furnished to do so, subject to the following conditions:
#
# The above copyright notice and this permission notice shall be included in all copies or substantial portions of the
# Software.
#
# THE SOFTWARE IS PROVIDED "AS IS", WITHOUT WARRANTY OF ANY KIND, EXPRESS OR IMPLIED, INCLUDING BUT NOT LIMITED TO THE
# WARRANTIES OF MERCHANTABILITY, FITNESS FOR A PARTICULAR PURPOSE AND NONINFRINGEMENT. IN NO EVENT SHALL THE
# AUTHORS OR COPYRIGHT HOLDERS BE LIABLE FOR ANY CLAIM, DAMAGES OR OTHER LIABILITY, WHETHER IN AN ACTION OF CONTRACT,
# TORT OR OTHERWISE, ARISING FROM, OUT OF OR IN CONNECTION WITH THE SOFTWARE OR THE USE OR OTHER DEALINGS IN THE
# SOFTWARE.
"""
This module implements the classifier `BlackBoxClassifier` for black-box classifiers.
"""
from __future__ import absolute_import, division, print_function, unicode_literals

import logging

import numpy as np

from art.classifiers.classifier import Classifier

logger = logging.getLogger(__name__)


class BlackBoxClassifier(Classifier):
    """
    Wrapper class for black-box classifiers.
    """

    def __init__(self, predict, input_shape, nb_classes, clip_values=None, preprocessing_defences=None,
                 postprocessing_defences=None, preprocessing=(0, 1)):
        """
        Create a `Classifier` instance for a black-box model.

        :param predict: Function that takes in one input of the data and returns the one-hot encoded predicted class.
        :type predict: `function`
        :param input_shape: Size of input.
        :type input_shape: `tuple`
        :param nb_classes: Number of prediction classes.
        :type nb_classes: `int`
        :param clip_values: Tuple of the form `(min, max)` of floats or `np.ndarray` representing the minimum and
               maximum values allowed for features. If floats are provided, these will be used as the range of all
               features. If arrays are provided, each value will be considered the bound for a feature, thus
               the shape of clip values needs to match the total number of features.
        :type clip_values: `tuple`
        :param preprocessing_defences: Preprocessing defence(s) to be applied by the classifier.
        :type preprocessing_defences: :class:`.Preprocessor` or `list(Preprocessor)` instances
        :param postprocessing_defences: Postprocessing defence(s) to be applied by the classifier.
        :type postprocessing_defences: :class:`.Postprocessor` or `list(Postprocessor)` instances
        :param preprocessing: Tuple of the form `(subtractor, divider)` of floats or `np.ndarray` of values to be
               used for data preprocessing. The first value will be subtracted from the input. The input will then
               be divided by the second one.
        :type preprocessing: `tuple`
        """
<<<<<<< HEAD
        super(BlackBoxClassifier, self).__init__(
            clip_values=clip_values, defences=defences, preprocessing=preprocessing
        )
=======
        super(BlackBoxClassifier, self).__init__(clip_values=clip_values,
                                                 preprocessing_defences=preprocessing_defences,
                                                 postprocessing_defences=postprocessing_defences,
                                                 preprocessing=preprocessing)
>>>>>>> 92eadb5d

        self._predictions = predict
        self._input_shape = input_shape
        self._nb_classes = nb_classes

    # pylint: disable=W0221
    def predict(self, x, batch_size=128, **kwargs):
        """
        Perform prediction for a batch of inputs.

        :param x: Test set.
        :type x: `np.ndarray`
        :param batch_size: Size of batches.
        :type batch_size: `int`
        :return: Array of predictions of shape `(nb_inputs, nb_classes)`.
        :rtype: `np.ndarray`
        """
        from art.config import ART_NUMPY_DTYPE

        # Apply preprocessing
        x_preprocessed, _ = self._apply_preprocessing(x, y=None, fit=False)

        # Run predictions with batching
        predictions = np.zeros((x_preprocessed.shape[0], self.nb_classes()), dtype=ART_NUMPY_DTYPE)
        for batch_index in range(int(np.ceil(x_preprocessed.shape[0] / float(batch_size)))):
            begin, end = batch_index * batch_size, min((batch_index + 1) * batch_size, x_preprocessed.shape[0])
            predictions[begin:end] = self._predictions(x_preprocessed[begin:end])

        # Apply postprocessing
        predictions = self._apply_postprocessing(preds=predictions, fit=False)

        return predictions

    def fit(self, x, y, **kwargs):
        """
        Fit the classifier on the training set `(x, y)`.

        :param x: Training data.
        :type x: `np.ndarray`
        :param y: Labels, one-vs-rest encoding.
        :type y: `np.ndarray`
        :param kwargs: Dictionary of framework-specific arguments. These should be parameters supported by the
               `fit_generator` function in Keras and will be passed to this function as such. Including the number of
               epochs or the number of steps per epoch as part of this argument will result in as error.
        :type kwargs: `dict`
        :return: `None`
        """
        raise NotImplementedError

    def nb_classes(self):
        """
        Return the number of output classes.

        :return: Number of classes in the data.
        :rtype: `int`
        """
        return self._nb_classes

    def save(self, filename, path=None):
        """
        Save a model to file in the format specific to the backend framework. For Keras, .h5 format is used.

        :param filename: Name of the file where to store the model.
        :type filename: `str`
        :param path: Path of the folder where to store the model. If no path is specified, the model will be stored in
                     the default data location of the library `ART_DATA_PATH`.
        :type path: `str`
        :return: None
        """
        raise NotImplementedError<|MERGE_RESOLUTION|>--- conflicted
+++ resolved
@@ -59,16 +59,10 @@
                be divided by the second one.
         :type preprocessing: `tuple`
         """
-<<<<<<< HEAD
-        super(BlackBoxClassifier, self).__init__(
-            clip_values=clip_values, defences=defences, preprocessing=preprocessing
-        )
-=======
         super(BlackBoxClassifier, self).__init__(clip_values=clip_values,
                                                  preprocessing_defences=preprocessing_defences,
                                                  postprocessing_defences=postprocessing_defences,
                                                  preprocessing=preprocessing)
->>>>>>> 92eadb5d
 
         self._predictions = predict
         self._input_shape = input_shape
