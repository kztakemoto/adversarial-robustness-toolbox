# MIT License
#
# Copyright (C) The Adversarial Robustness Toolbox (ART) Authors 2018
#
# Permission is hereby granted, free of charge, to any person obtaining a copy of this software and associated
# documentation files (the "Software"), to deal in the Software without restriction, including without limitation the
# rights to use, copy, modify, merge, publish, distribute, sublicense, and/or sell copies of the Software, and to permit
# persons to whom the Software is furnished to do so, subject to the following conditions:
#
# The above copyright notice and this permission notice shall be included in all copies or substantial portions of the
# Software.
#
# THE SOFTWARE IS PROVIDED "AS IS", WITHOUT WARRANTY OF ANY KIND, EXPRESS OR IMPLIED, INCLUDING BUT NOT LIMITED TO THE
# WARRANTIES OF MERCHANTABILITY, FITNESS FOR A PARTICULAR PURPOSE AND NONINFRINGEMENT. IN NO EVENT SHALL THE
# AUTHORS OR COPYRIGHT HOLDERS BE LIABLE FOR ANY CLAIM, DAMAGES OR OTHER LIABILITY, WHETHER IN AN ACTION OF CONTRACT,
# TORT OR OTHERWISE, ARISING FROM, OUT OF OR IN CONNECTION WITH THE SOFTWARE OR THE USE OR OTHER DEALINGS IN THE
# SOFTWARE.
"""
This module implements the spatial transformation attack `SpatialTransformation` using translation and rotation of
inputs. The attack conducts black-box queries to the target model in a grid search over possible translations and
rotations to find optimal attack parameters.

| Paper link: https://arxiv.org/abs/1712.02779
"""
from __future__ import absolute_import, division, print_function, unicode_literals

import logging
from typing import Optional, TYPE_CHECKING

import numpy as np
from scipy.ndimage import rotate, shift

from art.attacks.attack import EvasionAttack
from art.estimators.estimator import BaseEstimator, NeuralNetworkMixin

if TYPE_CHECKING:
    from art.estimators.classification.classifier import Classifier

logger = logging.getLogger(__name__)


class SpatialTransformation(EvasionAttack):
    """
    Implementation of the spatial transformation attack using translation and rotation of inputs. The attack conducts
    black-box queries to the target model in a grid search over possible translations and rotations to find optimal
    attack parameters.

    | Paper link: https://arxiv.org/abs/1712.02779
    """

    attack_params = EvasionAttack.attack_params + [
        "max_translation",
        "num_translations",
        "max_rotation",
        "num_rotations",
    ]
    _estimator_requirements = (BaseEstimator, NeuralNetworkMixin)

    def __init__(
        self,
        classifier: "Classifier",
        max_translation: float = 0.0,
        num_translations: int = 1,
        max_rotation: float = 0.0,
        num_rotations: int = 1,
    ) -> None:
        """
        :param classifier: A trained classifier.
        :param max_translation: The maximum translation in any direction as percentage of image size. The value is
               expected to be in the range `[0, 100]`.
        :param num_translations: The number of translations to search on grid spacing per direction.
        :param max_rotation: The maximum rotation in either direction in degrees. The value is expected to be in the
               range `[0, 180]`.
        :param num_rotations: The number of rotations to search on grid spacing.
        """
        super(SpatialTransformation, self).__init__(estimator=classifier)
        self.max_translation = max_translation
        self.num_translations = num_translations
        self.max_rotation = max_rotation
        self.num_rotations = num_rotations
        self._check_params()

        self.fooling_rate: Optional[float] = None
        self.attack_trans_x: Optional[np.ndarray] = None
        self.attack_trans_y: Optional[np.ndarray] = None
        self.attack_rot: Optional[np.ndarray] = None

    def generate(
        self, x: np.ndarray, y: Optional[np.ndarray] = None, **kwargs
    ) -> np.ndarray:
        """
        Generate adversarial samples and return them in an array.

        :param x: An array with the original inputs.
        :param y: An array with the original labels to be predicted.
        :return: An array holding the adversarial examples.
        """
        logger.info("Computing spatial transformation based on grid search.")

        if len(x.shape) == 2:
            raise ValueError(
                "Feature vectors detected. The attack can only be applied to data with spatial"
                "dimensions."
            )

        if (
            self.attack_trans_x is None
            or self.attack_trans_y is None
            or self.attack_rot is None
        ):

            y_pred = self.estimator.predict(x, batch_size=1)
            y_pred_max = np.argmax(y_pred, axis=1)

            nb_instances = len(x)

            # Determine grids
            max_num_pixel_trans_x = int(
                round((x.shape[1] * self.max_translation / 100.0))
            )
            max_num_pixel_trans_y = int(
                round((x.shape[2] * self.max_translation / 100.0))
            )

            grid_trans_x = [
                int(round(g))
                for g in list(
                    np.linspace(
                        -max_num_pixel_trans_x,
                        max_num_pixel_trans_x,
                        num=self.num_translations,
                    )
                )
            ]
            grid_trans_y = [
                int(round(g))
                for g in list(
                    np.linspace(
                        -max_num_pixel_trans_y,
                        max_num_pixel_trans_y,
                        num=self.num_translations,
                    )
                )
            ]
            grid_rot = list(
                np.linspace(
                    -self.max_rotation, self.max_rotation, num=self.num_rotations
                )
            )

            # Remove duplicates
            grid_trans_x = list(set(grid_trans_x))
            grid_trans_y = list(set(grid_trans_y))
            grid_rot = list(set(grid_rot))

            grid_trans_x.sort()
            grid_trans_y.sort()
            grid_rot.sort()

            # Search for worst case
            fooling_rate = 0.0
            x_adv = np.copy(x)
            trans_x = 0
            trans_y = 0
            rot = 0.0

            for trans_x_i in grid_trans_x:
                for trans_y_i in grid_trans_y:
                    for rot_i in grid_rot:

                        # Generate the adversarial examples
                        x_adv_i = self._perturb(x, trans_x_i, trans_y_i, rot_i)

                        # Compute the error rate
                        y_adv_i = np.argmax(
                            self.estimator.predict(x_adv_i, batch_size=1), axis=1
                        )
                        fooling_rate_i = np.sum(y_pred_max != y_adv_i) / nb_instances

                        if fooling_rate_i > fooling_rate:
                            fooling_rate = fooling_rate_i
                            trans_x = trans_x_i
                            trans_y = trans_y_i
                            rot = rot_i
                            x_adv = np.copy(x_adv_i)

            self.fooling_rate = fooling_rate
            self.attack_trans_x = trans_x
            self.attack_trans_y = trans_y
            self.attack_rot = rot

            logger.info(
                "Success rate of spatial transformation attack: %.2f%%",
                100 * self.fooling_rate,
            )
            logger.info("Attack-translation in x: %.2f%%", self.attack_trans_x)
            logger.info("Attack-translation in y: %.2f%%", self.attack_trans_y)
            logger.info("Attack-rotation: %.2f%%", self.attack_rot)

        else:
            x_adv = self._perturb(
                x, self.attack_trans_x, self.attack_trans_y, self.attack_rot
            )

        return x_adv

<<<<<<< HEAD
    def _perturb(
        self, x: np.ndarray, trans_x: int, trans_y: int, rot: float
    ) -> np.ndarray:
        if self.estimator.channel_index == 3:
=======
    def _perturb(self, x, trans_x, trans_y, rot):
        if not self.estimator.channels_first:
>>>>>>> d918f53c
            x_adv = shift(x, [0, trans_x, trans_y, 0])
            x_adv = rotate(x_adv, angle=rot, axes=(1, 2), reshape=False)
        elif self.estimator.channels_first:
            x_adv = shift(x, [0, 0, trans_x, trans_y])
            x_adv = rotate(x_adv, angle=rot, axes=(2, 3), reshape=False)
        else:
            raise ValueError("Unsupported channel_first value.")

        if (
            hasattr(self.estimator, "clip_values")
            and self.estimator.clip_values is not None
        ):
            np.clip(
                x_adv,
                self.estimator.clip_values[0],
                self.estimator.clip_values[1],
                out=x_adv,
            )

        return x_adv

    def _check_params(self) -> None:
        if (
            not isinstance(self.max_translation, (float, int))
            or self.max_translation < 0
            or self.max_translation > 100
        ):
            raise ValueError("The maximum translation must be in the range [0, 100].")

        if not isinstance(self.num_translations, int) or self.num_translations <= 0:
            raise ValueError("The number of translations must be a positive integer.")

        if (
            not isinstance(self.max_rotation, (float, int))
            or self.max_rotation < 0
            or self.max_translation > 180
        ):
            raise ValueError("The maximum rotation must be in the range [0, 180].")

        if not isinstance(self.num_rotations, int) or self.num_rotations <= 0:
            raise ValueError("The number of rotations must be a positive integer.")<|MERGE_RESOLUTION|>--- conflicted
+++ resolved
@@ -85,9 +85,7 @@
         self.attack_trans_y: Optional[np.ndarray] = None
         self.attack_rot: Optional[np.ndarray] = None
 
-    def generate(
-        self, x: np.ndarray, y: Optional[np.ndarray] = None, **kwargs
-    ) -> np.ndarray:
+    def generate(self, x: np.ndarray, y: Optional[np.ndarray] = None, **kwargs) -> np.ndarray:
         """
         Generate adversarial samples and return them in an array.
 
@@ -99,15 +97,10 @@
 
         if len(x.shape) == 2:
             raise ValueError(
-                "Feature vectors detected. The attack can only be applied to data with spatial"
-                "dimensions."
+                "Feature vectors detected. The attack can only be applied to data with spatial" "dimensions."
             )
 
-        if (
-            self.attack_trans_x is None
-            or self.attack_trans_y is None
-            or self.attack_rot is None
-        ):
+        if self.attack_trans_x is None or self.attack_trans_y is None or self.attack_rot is None:
 
             y_pred = self.estimator.predict(x, batch_size=1)
             y_pred_max = np.argmax(y_pred, axis=1)
@@ -115,38 +108,18 @@
             nb_instances = len(x)
 
             # Determine grids
-            max_num_pixel_trans_x = int(
-                round((x.shape[1] * self.max_translation / 100.0))
-            )
-            max_num_pixel_trans_y = int(
-                round((x.shape[2] * self.max_translation / 100.0))
-            )
+            max_num_pixel_trans_x = int(round((x.shape[1] * self.max_translation / 100.0)))
+            max_num_pixel_trans_y = int(round((x.shape[2] * self.max_translation / 100.0)))
 
             grid_trans_x = [
                 int(round(g))
-                for g in list(
-                    np.linspace(
-                        -max_num_pixel_trans_x,
-                        max_num_pixel_trans_x,
-                        num=self.num_translations,
-                    )
-                )
+                for g in list(np.linspace(-max_num_pixel_trans_x, max_num_pixel_trans_x, num=self.num_translations,))
             ]
             grid_trans_y = [
                 int(round(g))
-                for g in list(
-                    np.linspace(
-                        -max_num_pixel_trans_y,
-                        max_num_pixel_trans_y,
-                        num=self.num_translations,
-                    )
-                )
+                for g in list(np.linspace(-max_num_pixel_trans_y, max_num_pixel_trans_y, num=self.num_translations,))
             ]
-            grid_rot = list(
-                np.linspace(
-                    -self.max_rotation, self.max_rotation, num=self.num_rotations
-                )
-            )
+            grid_rot = list(np.linspace(-self.max_rotation, self.max_rotation, num=self.num_rotations))
 
             # Remove duplicates
             grid_trans_x = list(set(grid_trans_x))
@@ -172,9 +145,7 @@
                         x_adv_i = self._perturb(x, trans_x_i, trans_y_i, rot_i)
 
                         # Compute the error rate
-                        y_adv_i = np.argmax(
-                            self.estimator.predict(x_adv_i, batch_size=1), axis=1
-                        )
+                        y_adv_i = np.argmax(self.estimator.predict(x_adv_i, batch_size=1), axis=1)
                         fooling_rate_i = np.sum(y_pred_max != y_adv_i) / nb_instances
 
                         if fooling_rate_i > fooling_rate:
@@ -190,29 +161,19 @@
             self.attack_rot = rot
 
             logger.info(
-                "Success rate of spatial transformation attack: %.2f%%",
-                100 * self.fooling_rate,
+                "Success rate of spatial transformation attack: %.2f%%", 100 * self.fooling_rate,
             )
             logger.info("Attack-translation in x: %.2f%%", self.attack_trans_x)
             logger.info("Attack-translation in y: %.2f%%", self.attack_trans_y)
             logger.info("Attack-rotation: %.2f%%", self.attack_rot)
 
         else:
-            x_adv = self._perturb(
-                x, self.attack_trans_x, self.attack_trans_y, self.attack_rot
-            )
+            x_adv = self._perturb(x, self.attack_trans_x, self.attack_trans_y, self.attack_rot)
 
         return x_adv
 
-<<<<<<< HEAD
-    def _perturb(
-        self, x: np.ndarray, trans_x: int, trans_y: int, rot: float
-    ) -> np.ndarray:
-        if self.estimator.channel_index == 3:
-=======
-    def _perturb(self, x, trans_x, trans_y, rot):
+    def _perturb(self, x: np.ndarray, trans_x: int, trans_y: int, rot: float) -> np.ndarray:
         if not self.estimator.channels_first:
->>>>>>> d918f53c
             x_adv = shift(x, [0, trans_x, trans_y, 0])
             x_adv = rotate(x_adv, angle=rot, axes=(1, 2), reshape=False)
         elif self.estimator.channels_first:
@@ -221,35 +182,21 @@
         else:
             raise ValueError("Unsupported channel_first value.")
 
-        if (
-            hasattr(self.estimator, "clip_values")
-            and self.estimator.clip_values is not None
-        ):
+        if hasattr(self.estimator, "clip_values") and self.estimator.clip_values is not None:
             np.clip(
-                x_adv,
-                self.estimator.clip_values[0],
-                self.estimator.clip_values[1],
-                out=x_adv,
+                x_adv, self.estimator.clip_values[0], self.estimator.clip_values[1], out=x_adv,
             )
 
         return x_adv
 
     def _check_params(self) -> None:
-        if (
-            not isinstance(self.max_translation, (float, int))
-            or self.max_translation < 0
-            or self.max_translation > 100
-        ):
+        if not isinstance(self.max_translation, (float, int)) or self.max_translation < 0 or self.max_translation > 100:
             raise ValueError("The maximum translation must be in the range [0, 100].")
 
         if not isinstance(self.num_translations, int) or self.num_translations <= 0:
             raise ValueError("The number of translations must be a positive integer.")
 
-        if (
-            not isinstance(self.max_rotation, (float, int))
-            or self.max_rotation < 0
-            or self.max_translation > 180
-        ):
+        if not isinstance(self.max_rotation, (float, int)) or self.max_rotation < 0 or self.max_translation > 180:
             raise ValueError("The maximum rotation must be in the range [0, 180].")
 
         if not isinstance(self.num_rotations, int) or self.num_rotations <= 0:
