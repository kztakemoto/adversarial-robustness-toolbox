# MIT License
#
# Copyright (C) The Adversarial Robustness Toolbox (ART) Authors 2020
#
# Permission is hereby granted, free of charge, to any person obtaining a copy of this software and associated
# documentation files (the "Software"), to deal in the Software without restriction, including without limitation the
# rights to use, copy, modify, merge, publish, distribute, sublicense, and/or sell copies of the Software, and to permit
# persons to whom the Software is furnished to do so, subject to the following conditions:
#
# The above copyright notice and this permission notice shall be included in all copies or substantial portions of the
# Software.
#
# THE SOFTWARE IS PROVIDED "AS IS", WITHOUT WARRANTY OF ANY KIND, EXPRESS OR IMPLIED, INCLUDING BUT NOT LIMITED TO THE
# WARRANTIES OF MERCHANTABILITY, FITNESS FOR A PARTICULAR PURPOSE AND NONINFRINGEMENT. IN NO EVENT SHALL THE
# AUTHORS OR COPYRIGHT HOLDERS BE LIABLE FOR ANY CLAIM, DAMAGES OR OTHER LIABILITY, WHETHER IN AN ACTION OF CONTRACT,
# TORT OR OTHERWISE, ARISING FROM, OUT OF OR IN CONNECTION WITH THE SOFTWARE OR THE USE OR OTHER DEALINGS IN THE
# SOFTWARE.
"""
This module implements the `AutoAttack` attack.

| Paper link: https://arxiv.org/abs/2003.01690
"""
import logging
from typing import List, Optional, Union, Tuple

import numpy as np

from art.config import ART_NUMPY_DTYPE
from art.attacks.attack import EvasionAttack
from art.attacks.evasion.auto_projected_gradient_descent import AutoProjectedGradientDescent
from art.attacks.evasion.deepfool import DeepFool
from art.attacks.evasion.square_attack import SquareAttack
from art.estimators.estimator import BaseEstimator
from art.estimators.classification.classifier import ClassifierMixin, ClassifierGradients
from art.utils import get_labels_np_array, check_and_transform_label_format

logger = logging.getLogger(__name__)


class AutoAttack(EvasionAttack):
    attack_params = EvasionAttack.attack_params + [
        "norm",
        "eps",
        "eps_step",
        "attacks",
        "batch_size",
        "estimator_orig",
        "targeted",
    ]

    _estimator_requirements = (BaseEstimator, ClassifierMixin)

    def __init__(
        self,
        estimator: ClassifierGradients,
        norm: Union[int, float] = np.inf,
        eps: float = 0.3,
        eps_step: float = 0.1,
        attacks: Optional[List[EvasionAttack]] = None,
        batch_size: int = 32,
        estimator_orig: Optional[BaseEstimator] = None,
        targeted: bool = False,
    ):
        """
        Create a :class:`.ProjectedGradientDescent` instance.

        :param estimator: An trained estimator.
        :param norm: The norm of the adversarial perturbation. Possible values: np.inf, 1 or 2.
        :param eps: Maximum perturbation that the attacker can introduce.
        :param eps_step: Attack step size (input variation) at each iteration.
        :param attacks: The list of `art.attacks.EvasionAttack` attacks to be used for AutoAttack. If it is `None` or
                        empty the standard attacks (PGD, APGD-ce, APGD-dlr, DeepFool, Square) will be used.
        :param batch_size: Size of the batch on which adversarial samples are generated.
        :param estimator_orig: Original estimator to be attacked by adversarial examples.
        :param targeted: If False run only untargeted attacks, if True also run targeted attacks against each possible
                         target.
        """
        super().__init__(estimator=estimator)

        if estimator_orig is None:
            estimator_orig = estimator

        if attacks is None or not attacks:
            attacks = list()
            attacks.append(
                AutoProjectedGradientDescent(
                    estimator=estimator,
                    norm=norm,
                    eps=eps,
                    eps_step=eps_step,
                    max_iter=100,
                    targeted=False,
                    nb_random_init=5,
                    batch_size=batch_size,
                    loss_type="cross_entropy",
                )
            )
            attacks.append(
                AutoProjectedGradientDescent(
                    estimator=estimator,
                    norm=norm,
                    eps=eps,
                    eps_step=eps_step,
                    max_iter=100,
                    targeted=False,
                    nb_random_init=5,
                    batch_size=batch_size,
                    loss_type="difference_logits_ratio",
                )
            )
            attacks.append(
                DeepFool(classifier=estimator, max_iter=100, epsilon=1e-6, nb_grads=3, batch_size=batch_size)
            )
            attacks.append(
                SquareAttack(estimator=estimator, norm=norm, max_iter=5000, eps=eps, p_init=0.8, nb_restarts=5)
            )

        self.norm = norm
        self.eps = eps
        self.eps_step = eps_step
        self.attacks = attacks
        self.batch_size = batch_size
        self.estimator_orig = estimator_orig
        self._targeted = targeted
        self._check_params()

    def generate(self, x: np.ndarray, y: Optional[np.ndarray] = None, **kwargs) -> np.ndarray:
        """
        Generate adversarial samples and return them in an array.

        :param x: An array with the original inputs.
        :param y: Target values (class labels) one-hot-encoded of shape `(nb_samples, nb_classes)` or indices of shape
                  (nb_samples,). Only provide this parameter if you'd like to use true labels when crafting adversarial
                  samples. Otherwise, model predictions are used as labels to avoid the "label leaking" effect
                  (explained in this paper: https://arxiv.org/abs/1611.01236). Default is `None`.
        :return: An array holding the adversarial examples.
        """
        x_adv = x.astype(ART_NUMPY_DTYPE)
        y = check_and_transform_label_format(y, self.estimator.nb_classes)

        if y is None:
            y = get_labels_np_array(self.estimator.predict(x, batch_size=self.batch_size))

        # Determine correctly predicted samples
        y_pred = self.estimator_orig.predict(x.astype(ART_NUMPY_DTYPE))
        sample_is_robust = np.argmax(y_pred, axis=1) == np.argmax(y, axis=1)

        # Untargeted attacks
        for attack in self.attacks:

            # Stop if all samples are misclassified
            if np.sum(sample_is_robust) == 0:
                break

            if attack.targeted:
                attack.set_params(targeted=False)

            x_adv, sample_is_robust = self._run_attack(x=x_adv, y=y, sample_is_robust=sample_is_robust, attack=attack)

<<<<<<< HEAD
        # Targeted attacks
        if self.targeted:
            # Labels for targeted attacks
            y_ = np.array([range(y.shape[1])] * y.shape[0])
            y_idx = np.argmax(y, axis=1)
            y_idx = np.expand_dims(y_idx, 1)
            y_ = y_[y_ != y_idx]
            targeted_labels = np.reshape(y_, (y.shape[0], -1))
=======
            rel_acc = 1e-4
            norm_is_smaller_eps = (1 - rel_acc) * np.linalg.norm(
                (x_robust_adv - x_robust).reshape((x_robust_adv.shape[0], -1)), axis=1, ord=self.norm
            ) <= self.eps
>>>>>>> 09c2b46c

            for attack in self.attacks:

                # Stop if all samples are misclassified
                if np.sum(sample_is_robust) == 0:
                    break

                if attack.targeted is not None:

                    if not attack.targeted:
                        attack.set_params(targeted=True)

                    for i in range(self.estimator.nb_classes - 1):
                        target = check_and_transform_label_format(targeted_labels[:, i], self.estimator.nb_classes)

                    x_adv, sample_is_robust = self._run_attack(
                        x=x_adv, y=target, sample_is_robust=sample_is_robust, attack=attack
                    )

        return x_adv

    def _run_attack(
        self, x: np.ndarray, y: np.ndarray, sample_is_robust: np.ndarray, attack: EvasionAttack,
    ) -> Tuple[np.ndarray, np.ndarray]:
        """
        Run attack.

        :param x: An array with the original inputs.
        :param sample_is_robust: Store the initial robustness of examples.
        :return: An array holding the adversarial examples.
        """
        # Attack only correctly classified samples
        x_robust = x[sample_is_robust]
        y_robust = y[sample_is_robust]

        # Generate adversarial examples
        x_robust_adv = attack.generate(x=x_robust, y=y_robust)
        y_pred_robust_adv = self.estimator_orig.predict(x_robust_adv)

        # Check and update successful examples
        norm_is_smaller_eps = (
            np.linalg.norm((x_robust_adv - x_robust).reshape((x_robust_adv.shape[0], -1)), axis=1, ord=self.norm)
            <= self.eps
        )

        sample_is_not_robust = np.logical_and(
            np.argmax(y_pred_robust_adv, axis=1) != np.argmax(y_robust, axis=1), norm_is_smaller_eps
        )

        x_robust[sample_is_not_robust] = x_robust_adv[sample_is_not_robust]
        x[sample_is_robust] = x_robust

        sample_is_robust[sample_is_robust] = np.invert(sample_is_not_robust)

        return x, sample_is_robust

    def _check_params(self) -> None:
        if self.norm not in [1, 2, np.inf]:
            raise ValueError("The argument norm has to be either 1, 2, or np.inf.")

        if not isinstance(self.eps, (int, float)) or self.eps <= 0.0:
            raise ValueError("The argument eps has to be either of type int or float and larger than zero.")

        if not isinstance(self.eps_step, (int, float)) or self.eps_step <= 0.0:
            raise ValueError("The argument eps_step has to be either of type int or float and larger than zero.")

        if not isinstance(self.batch_size, int) or self.batch_size <= 0:
            raise ValueError("The argument batch_size has to be of type int and larger than zero.")<|MERGE_RESOLUTION|>--- conflicted
+++ resolved
@@ -157,7 +157,6 @@
 
             x_adv, sample_is_robust = self._run_attack(x=x_adv, y=y, sample_is_robust=sample_is_robust, attack=attack)
 
-<<<<<<< HEAD
         # Targeted attacks
         if self.targeted:
             # Labels for targeted attacks
@@ -166,12 +165,6 @@
             y_idx = np.expand_dims(y_idx, 1)
             y_ = y_[y_ != y_idx]
             targeted_labels = np.reshape(y_, (y.shape[0], -1))
-=======
-            rel_acc = 1e-4
-            norm_is_smaller_eps = (1 - rel_acc) * np.linalg.norm(
-                (x_robust_adv - x_robust).reshape((x_robust_adv.shape[0], -1)), axis=1, ord=self.norm
-            ) <= self.eps
->>>>>>> 09c2b46c
 
             for attack in self.attacks:
 
@@ -217,9 +210,10 @@
             <= self.eps
         )
 
-        sample_is_not_robust = np.logical_and(
-            np.argmax(y_pred_robust_adv, axis=1) != np.argmax(y_robust, axis=1), norm_is_smaller_eps
-        )
+        rel_acc = 1e-4
+        norm_is_smaller_eps = (1 - rel_acc) * np.linalg.norm(
+            (x_robust_adv - x_robust).reshape((x_robust_adv.shape[0], -1)), axis=1, ord=self.norm
+        ) <= self.eps
 
         x_robust[sample_is_not_robust] = x_robust_adv[sample_is_not_robust]
         x[sample_is_robust] = x_robust
