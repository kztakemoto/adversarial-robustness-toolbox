--- conflicted
+++ resolved
@@ -130,25 +130,12 @@
         :return: An array holding the adversarial examples.
         :rtype: `np.ndarray`
         """
-<<<<<<< HEAD
-        y = check_and_transform_label_format(
-            y, self.classifier.nb_classes(), return_one_hot=False
-        )
-
-        if y is None:
-            if self.targeted:
-                raise ValueError(
-                    "Target labels `y` need to be provided for a targeted attack."
-                )
-            y = np.argmax(self.classifier.predict(x), axis=1)
-=======
         y = check_and_transform_label_format(y, self.estimator.nb_classes, return_one_hot=False)
 
         if y is None:
             if self.targeted:
                 raise ValueError("Target labels `y` need to be provided for a targeted attack.")
             y = np.argmax(self.estimator.predict(x), axis=1)
->>>>>>> d2726147
         else:
             if len(y.shape) > 1:
                 y = np.argmax(y, axis=1)
@@ -167,9 +154,7 @@
                 while True:
                     image_result = []
                     threshold = (start + end) // 2
-                    success, trial_image_result = self._attack(
-                        image, target_class, threshold, maxiter
-                    )
+                    success, trial_image_result = self._attack(image, target_class, threshold, maxiter)
                     if image_result or success:
                         image_result = trial_image_result
                     if success:
@@ -184,9 +169,7 @@
                             image_result = image
                         break
             else:
-                success, image_result = self._attack(
-                    image, target_class, self.th, maxiter
-                )
+                success, image_result = self._attack(image, target_class, self.th, maxiter)
             adv_x_best += [image_result]
 
         adv_x_best = np.array(adv_x_best)
@@ -198,12 +181,7 @@
             y = to_categorical(y, self.estimator.nb_classes)
 
         logger.info(
-<<<<<<< HEAD
-            "Success rate of Attack: %.2f%%",
-            100 * compute_success(self.classifier, x, y, adv_x_best, self.targeted, 1),
-=======
             "Success rate of Attack: %.2f%%", 100 * compute_success(self.estimator, x, y, adv_x_best, self.targeted, 1)
->>>>>>> d2726147
         )
         return adv_x_best
 
@@ -211,13 +189,7 @@
         """
         Checks whether the given perturbation `adv_x` for the image `img` is successful.
         """
-<<<<<<< HEAD
-        predicted_class = np.argmax(
-            self.classifier.predict(self._perturb_image(adv_x, x))[0]
-        )
-=======
         predicted_class = np.argmax(self.estimator.predict(self._perturb_image(adv_x, x))[0])
->>>>>>> d2726147
         return bool(
             (self.targeted and predicted_class == target_class)
             or (not self.targeted and predicted_class != target_class)
@@ -231,13 +203,7 @@
         bounds, initial = self._get_bounds(image, limit)
 
         def predict_fn(x):
-<<<<<<< HEAD
-            predictions = self.classifier.predict(self._perturb_image(x, image))[
-                :, target_class
-            ]
-=======
             predictions = self.estimator.predict(self._perturb_image(x, image))[:, target_class]
->>>>>>> d2726147
             return predictions if not self.targeted else 1 - predictions
 
         def callback_fn(x, convergence=None):
@@ -358,9 +324,7 @@
         """
         initial = []
         if self.es == 0:
-            for count, (i, j) in enumerate(
-                product(range(self.img_rows), range(self.img_cols))
-            ):
+            for count, (i, j) in enumerate(product(range(self.img_rows), range(self.img_cols))):
                 initial += [i, j]
                 for k in range(self.img_channels):
                     if not self.estimator.channels_first:
@@ -425,11 +389,7 @@
         x = x.astype(int)
         for adv, image in zip(x, imgs):
             for count, (i, j, k) in enumerate(
-                product(
-                    range(image.shape[-3]),
-                    range(image.shape[-2]),
-                    range(image.shape[-1]),
-                )
+                product(range(image.shape[-3]), range(image.shape[-2]), range(image.shape[-1]),)
             ):
                 image[i, j, k] = adv[count]
         return imgs
@@ -444,9 +404,7 @@
 
         minbounds, maxbounds, bounds, initial = [], [], [], []
 
-        for i, j, k in product(
-            range(img.shape[-3]), range(img.shape[-2]), range(img.shape[-1])
-        ):
+        for i, j, k in product(range(img.shape[-3]), range(img.shape[-2]), range(img.shape[-1])):
             temp = img[i, j, k]
             initial += [temp]
             bound = bound_limit(temp)
@@ -978,11 +936,7 @@
         # Mutation constant should be in [0, 2). If specified as a sequence
         # then dithering is performed.
         self.scale = mutation
-        if (
-            not np.all(np.isfinite(mutation))
-            or np.any(np.array(mutation) >= 2)
-            or np.any(np.array(mutation) < 0)
-        ):
+        if not np.all(np.isfinite(mutation)) or np.any(np.array(mutation) >= 2) or np.any(np.array(mutation) < 0):
             raise ValueError(
                 "The mutation constant must be a float in "
                 "U[0, 2), or specified as a tuple(min, max)"
@@ -1005,9 +959,7 @@
         self.limits = np.array(bounds, dtype="float").T
         if np.size(self.limits, 0) != 2 or not np.all(np.isfinite(self.limits)):
             raise ValueError(
-                "bounds should be a sequence containing "
-                "real valued (min, max) pairs for each value"
-                " in x"
+                "bounds should be a sequence containing " "real valued (min, max) pairs for each value" " in x"
             )
 
         if maxiter is None:  # the default used to be None
@@ -1069,9 +1021,7 @@
             segsize * rng.random_sample(self.population_shape)
             # Offset each segment to cover the entire parameter range
             # [0, 1)
-            + np.linspace(0.0, 1.0, self.num_population_members, endpoint=False)[
-                :, np.newaxis
-            ]
+            + np.linspace(0.0, 1.0, self.num_population_members, endpoint=False)[:, np.newaxis]
         )
 
         # Create an array for population of candidate solutions.
@@ -1116,15 +1066,8 @@
         # make sure you're using a float array
         popn = np.asfarray(init)
 
-        if (
-            np.size(popn, 0) < 5
-            or popn.shape[1] != self.parameter_count
-            or len(popn.shape) != 2
-        ):
-            raise ValueError(
-                "The population supplied needs to have shape"
-                " (M, len(x)), where M > 4."
-            )
+        if np.size(popn, 0) < 5 or popn.shape[1] != self.parameter_count or len(popn.shape) != 2:
+            raise ValueError("The population supplied needs to have shape" " (M, len(x)), where M > 4.")
 
         # scale values and clip to bounds, assigning to population
         self.population = np.clip(self._unscale_parameters(popn), 0, 1)
@@ -1156,9 +1099,7 @@
         The standard deviation of the population energies divided by their
         mean.
         """
-        return np.std(self.population_energies) / np.abs(
-            np.mean(self.population_energies) + _MACHEPS
-        )
+        return np.std(self.population_energies) / np.abs(np.mean(self.population_energies) + _MACHEPS)
 
     def solve(self):
         """
@@ -1196,31 +1137,21 @@
                 break
 
             if self.disp:
-                print(
-                    "differential_evolution step %d: f(x)= %g"
-                    % (nit, self.population_energies[0])
-                )
+                print("differential_evolution step %d: f(x)= %g" % (nit, self.population_energies[0]))
 
             # should the solver terminate?
             convergence = self.convergence
 
             if (
                 self.callback
-                and self.callback(
-                    self._scale_parameters(self.population[0]),
-                    convergence=self.tol / convergence,
-                )
+                and self.callback(self._scale_parameters(self.population[0]), convergence=self.tol / convergence,)
                 is True
             ):
                 warning_flag = True
-                status_message = (
-                    "callback function requested stop early " "by returning True"
-                )
+                status_message = "callback function requested stop early " "by returning True"
                 break
 
-            intol = np.std(self.population_energies) <= self.atol + self.tol * np.abs(
-                np.mean(self.population_energies)
-            )
+            intol = np.std(self.population_energies) <= self.atol + self.tol * np.abs(np.mean(self.population_energies))
             if warning_flag or intol:
                 break
 
@@ -1238,13 +1169,7 @@
         )
 
         if self.polish:
-            result = minimize(
-                self.func,
-                np.copy(de_result.x),
-                method="L-BFGS-B",
-                bounds=self.limits.T,
-                args=self.args,
-            )
+            result = minimize(self.func, np.copy(de_result.x), method="L-BFGS-B", bounds=self.limits.T, args=self.args,)
 
             self._nfev += result.nfev
             de_result.nfev = self._nfev
@@ -1271,9 +1196,7 @@
         ##############
         itersize = max(0, min(len(self.population), self.maxfun - self._nfev + 1))
         candidates = self.population[:itersize]
-        parameters = np.array(
-            [self._scale_parameters(c) for c in candidates]
-        )  # TODO: can be vectorized
+        parameters = np.array([self._scale_parameters(c) for c in candidates])  # TODO: can be vectorized
         energies = self.func(parameters, *self.args)
         self.population_energies = energies
         self._nfev += itersize
@@ -1318,21 +1241,14 @@
             self._calculate_population_energies()
 
         if self.dither is not None:
-            self.scale = (
-                self.random_number_generator.rand() * (self.dither[1] - self.dither[0])
-                + self.dither[0]
-            )
+            self.scale = self.random_number_generator.rand() * (self.dither[1] - self.dither[0]) + self.dither[0]
 
         ##############
         # CHANGES: self.func operates on the entire parameters array
         ##############
 
-        itersize = max(
-            0, min(self.num_population_members, self.maxfun - self._nfev + 1)
-        )
-        trials = np.array(
-            [self._mutate(c) for c in range(itersize)]
-        )  # TODO:can be vectorized
+        itersize = max(0, min(self.num_population_members, self.maxfun - self._nfev + 1))
+        trials = np.array([self._mutate(c) for c in range(itersize)])  # TODO:can be vectorized
         for trial in trials:
             self._ensure_constraint(trial)
         parameters = np.array([self._scale_parameters(trial) for trial in trials])
@@ -1458,18 +1374,14 @@
         best1bin, best1exp
         """
         r0, r1 = samples[:2]
-        return self.population[0] + self.scale * (
-            self.population[r0] - self.population[r1]
-        )
+        return self.population[0] + self.scale * (self.population[r0] - self.population[r1])
 
     def _rand1(self, samples):
         """
         rand1bin, rand1exp
         """
         r0, r1, r2 = samples[:3]
-        return self.population[r0] + self.scale * (
-            self.population[r1] - self.population[r2]
-        )
+        return self.population[r0] + self.scale * (self.population[r1] - self.population[r2])
 
     def _randtobest1(self, samples):
         """
@@ -1487,10 +1399,7 @@
         """
         r0, r1 = samples[:2]
         bprime = self.population[candidate] + self.scale * (
-            self.population[0]
-            - self.population[candidate]
-            + self.population[r0]
-            - self.population[r1]
+            self.population[0] - self.population[candidate] + self.population[r0] - self.population[r1]
         )
         return bprime
 
@@ -1500,10 +1409,7 @@
         """
         r0, r1, r2, r3 = samples[:4]
         bprime = self.population[0] + self.scale * (
-            self.population[r0]
-            + self.population[r1]
-            - self.population[r2]
-            - self.population[r3]
+            self.population[r0] + self.population[r1] - self.population[r2] - self.population[r3]
         )
 
         return bprime
@@ -1514,10 +1420,7 @@
         """
         r0, r1, r2, r3, r4 = samples
         bprime = self.population[r0] + self.scale * (
-            self.population[r1]
-            + self.population[r2]
-            - self.population[r3]
-            - self.population[r4]
+            self.population[r1] + self.population[r2] - self.population[r3] - self.population[r4]
         )
 
         return bprime
