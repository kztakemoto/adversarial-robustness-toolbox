# MIT License
#
# Copyright (C) The Adversarial Robustness Toolbox (ART) Authors 2018
#
# Permission is hereby granted, free of charge, to any person obtaining a copy of this software and associated
# documentation files (the "Software"), to deal in the Software without restriction, including without limitation the
# rights to use, copy, modify, merge, publish, distribute, sublicense, and/or sell copies of the Software, and to permit
# persons to whom the Software is furnished to do so, subject to the following conditions:
#
# The above copyright notice and this permission notice shall be included in all copies or substantial portions of the
# Software.
#
# THE SOFTWARE IS PROVIDED "AS IS", WITHOUT WARRANTY OF ANY KIND, EXPRESS OR IMPLIED, INCLUDING BUT NOT LIMITED TO THE
# WARRANTIES OF MERCHANTABILITY, FITNESS FOR A PARTICULAR PURPOSE AND NONINFRINGEMENT. IN NO EVENT SHALL THE
# AUTHORS OR COPYRIGHT HOLDERS BE LIABLE FOR ANY CLAIM, DAMAGES OR OTHER LIABILITY, WHETHER IN AN ACTION OF CONTRACT,
# TORT OR OTHERWISE, ARISING FROM, OUT OF OR IN CONNECTION WITH THE SOFTWARE OR THE USE OR OTHER DEALINGS IN THE
# SOFTWARE.
"""
This module implements the universal adversarial perturbations attack `UniversalPerturbation`. This is a white-box
attack.

| Paper link: https://arxiv.org/abs/1610.08401
"""
from __future__ import absolute_import, division, print_function, unicode_literals

import logging
import random
import types
from typing import Any, Dict, Optional, Union

import numpy as np
from tqdm import tqdm

from art.attacks.attack import EvasionAttack
from art.estimators.estimator import BaseEstimator, NeuralNetworkMixin
from art.estimators.classification.classifier import (
    ClassGradientsMixin,
    ClassifierGradients,
    ClassifierNeuralNetwork,
)
from art.utils import projection, get_labels_np_array, check_and_transform_label_format

logger = logging.getLogger(__name__)


class UniversalPerturbation(EvasionAttack):
    """
    Implementation of the attack from Moosavi-Dezfooli et al. (2016). Computes a fixed perturbation to be applied to all
    future inputs. To this end, it can use any adversarial attack method.

    | Paper link: https://arxiv.org/abs/1610.08401
    """

    attacks_dict = {
        "carlini": "art.attacks.evasion.carlini.CarliniL2Method",
        "carlini_inf": "art.attacks.evasion.carlini.CarliniLInfMethod",
        "deepfool": "art.attacks.evasion.deepfool.DeepFool",
        "ead": "art.attacks.evasion.elastic_net.ElasticNet",
        "fgsm": "art.attacks.evasion.fast_gradient.FastGradientMethod",
        "bim": "art.attacks.evasion.iterative_method.BasicIterativeMethod",
        "pgd": "art.attacks.evasion.projected_gradient_descent.projected_gradient_descent.ProjectedGradientDescent",
        "newtonfool": "art.attacks.evasion.newtonfool.NewtonFool",
        "jsma": "art.attacks.evasion.saliency_map.SaliencyMapMethod",
        "vat": "art.attacks.evasion.virtual_adversarial.VirtualAdversarialMethod",
        "simba": "art.attacks.evasion.simba.SimBA",
    }
    attack_params = EvasionAttack.attack_params + [
        "attacker",
        "attacker_params",
        "delta",
        "max_iter",
        "eps",
        "norm",
        "batch_size",
    ]
    _estimator_requirements = (BaseEstimator, NeuralNetworkMixin, ClassGradientsMixin)

    def __init__(
        self,
        classifier: Union[ClassifierGradients, ClassifierNeuralNetwork],
        attacker: str = "deepfool",
        attacker_params: Optional[Dict[str, Any]] = None,
        delta: float = 0.2,
        max_iter: int = 20,
        eps: float = 10.0,
        norm: int = np.inf,
        batch_size: int = 32,
    ) -> None:
        """
        :param classifier: A trained classifier.
        :param attacker: Adversarial attack name. Default is 'deepfool'. Supported names: 'carlini', 'carlini_inf',
                         'deepfool', 'fgsm', 'bim', 'pgd', 'margin', 'ead', 'newtonfool', 'jsma', 'vat', 'simba'.
        :param attacker_params: Parameters specific to the adversarial attack. If this parameter is not specified,
                                the default parameters of the chosen attack will be used.
        :param delta: desired accuracy
        :param max_iter: The maximum number of iterations for computing universal perturbation.
        :param eps: Attack step size (input variation).
        :param norm: The norm of the adversarial perturbation. Possible values: np.inf, 2.
        :param batch_size: Batch size for model evaluations in UniversalPerturbation.
        """
        super(UniversalPerturbation, self).__init__(estimator=classifier)
        self.attacker = attacker
        self.attacker_params = attacker_params
        self.delta = delta
        self.max_iter = max_iter
        self.eps = eps
        self.norm = norm
        self.batch_size = batch_size
        self._check_params()

    def generate(self, x: np.ndarray, y: Optional[np.ndarray] = None, **kwargs) -> np.ndarray:
        """
        Generate adversarial samples and return them in an array.

        :param x: An array with the original inputs.
        :param y: An array with the original labels to be predicted.
        :return: An array holding the adversarial examples.
        """
        logger.info("Computing universal perturbation based on %s attack.", self.attacker)

        y = check_and_transform_label_format(y, self.estimator.nb_classes)

        if y is None:
            # Use model predictions as true labels
            logger.info("Using model predictions as true labels.")
            y = get_labels_np_array(self.estimator.predict(x, batch_size=self.batch_size))

        y_index = np.argmax(y, axis=1)

        # Init universal perturbation
        noise = 0
        fooling_rate = 0.0
        nb_instances = len(x)

        # Instantiate the middle attacker
        attacker = self._get_attack(self.attacker, self.attacker_params)
<<<<<<< HEAD
        if y is None:
            logger.info("Using model predictions as the correct labels for UAP.")
            pred_y = self.estimator.predict(x, batch_size=1)
        correct_y_max = np.argmax(pred_y, axis=1)
=======
>>>>>>> 4b1d5bcf

        # Generate the adversarial examples
        nb_iter = 0
        pbar = tqdm(self.max_iter, desc="Universal perturbation")

        while fooling_rate < 1.0 - self.delta and nb_iter < self.max_iter:
            # Go through all the examples randomly
            rnd_idx = random.sample(range(nb_instances), nb_instances)

            # Go through the data set and compute the perturbation increments sequentially
            for j, ex in enumerate(x[rnd_idx]):
                x_i = ex[None, ...]

                current_label = np.argmax(self.estimator.predict(x_i + noise)[0])
<<<<<<< HEAD
                original_label = correct_y_max[rnd_idx[j]]
=======
                original_label = y_index[rnd_idx][j]
>>>>>>> 4b1d5bcf

                if current_label == original_label:
                    # Compute adversarial perturbation
                    adv_xi = attacker.generate(x_i + noise, y=y[rnd_idx][[j]])
                    new_label = np.argmax(self.estimator.predict(adv_xi)[0])

                    # If the class has changed, update v
                    if current_label != new_label:
                        noise = adv_xi - x_i

                        # Project on L_p ball
                        noise = projection(noise, self.eps, self.norm)
            nb_iter += 1
            pbar.update(1)

            # Apply attack and clip
            x_adv = x + noise
            if self.estimator.clip_values is not None:
                clip_min, clip_max = self.estimator.clip_values
                x_adv = np.clip(x_adv, clip_min, clip_max)

            # Compute the error rate
            y_adv = np.argmax(self.estimator.predict(x_adv, batch_size=1), axis=1)
<<<<<<< HEAD
            fooling_rate = np.sum(correct_y_max != y_adv) / nb_instances
=======
            fooling_rate = np.sum(y_index != y_adv) / nb_instances
>>>>>>> 4b1d5bcf

        pbar.close()
        self.fooling_rate = fooling_rate
        self.converged = nb_iter < self.max_iter
        self.noise = noise
        logger.info("Success rate of universal perturbation attack: %.2f%%", 100 * fooling_rate)

        return x_adv

    def _check_params(self) -> None:
        if not isinstance(self.delta, (float, int)) or self.delta < 0 or self.delta > 1:
            raise ValueError("The desired accuracy must be in the range [0, 1].")

        if not isinstance(self.max_iter, (int, np.int)) or self.max_iter <= 0:
            raise ValueError("The number of iterations must be a positive integer.")

        if not isinstance(self.eps, (float, int)) or self.eps <= 0:
            raise ValueError("The eps coefficient must be a positive float.")

        if not isinstance(self.batch_size, (int, np.int)) or self.batch_size <= 0:
            raise ValueError("The batch_size must be a positive integer.")

    def _get_attack(self, a_name: str, params: Optional[Dict[str, Any]] = None) -> EvasionAttack:
        """
        Get an attack object from its name.

        :param a_name: Attack name.
        :param params: Attack params.
        :return: Attack object.
        :raises NotImplementedError: If the attack is not supported.
        """
        try:
            attack_class = self._get_class(self.attacks_dict[a_name])
            a_instance = attack_class(self.estimator)  # type: ignore

            if params:
                a_instance.set_params(**params)

            return a_instance
        except KeyError:
            raise NotImplementedError("{} attack not supported".format(a_name))

    @staticmethod
    def _get_class(class_name: str) -> types.ModuleType:
        """
        Get a class module from its name.

        :param class_name: Full name of a class.
        :return: The class `module`.
        """
        sub_mods = class_name.split(".")
        module_ = __import__(".".join(sub_mods[:-1]), fromlist=sub_mods[-1])
        class_module = getattr(module_, sub_mods[-1])

        return class_module<|MERGE_RESOLUTION|>--- conflicted
+++ resolved
@@ -134,13 +134,6 @@
 
         # Instantiate the middle attacker
         attacker = self._get_attack(self.attacker, self.attacker_params)
-<<<<<<< HEAD
-        if y is None:
-            logger.info("Using model predictions as the correct labels for UAP.")
-            pred_y = self.estimator.predict(x, batch_size=1)
-        correct_y_max = np.argmax(pred_y, axis=1)
-=======
->>>>>>> 4b1d5bcf
 
         # Generate the adversarial examples
         nb_iter = 0
@@ -155,11 +148,7 @@
                 x_i = ex[None, ...]
 
                 current_label = np.argmax(self.estimator.predict(x_i + noise)[0])
-<<<<<<< HEAD
-                original_label = correct_y_max[rnd_idx[j]]
-=======
                 original_label = y_index[rnd_idx][j]
->>>>>>> 4b1d5bcf
 
                 if current_label == original_label:
                     # Compute adversarial perturbation
@@ -183,11 +172,7 @@
 
             # Compute the error rate
             y_adv = np.argmax(self.estimator.predict(x_adv, batch_size=1), axis=1)
-<<<<<<< HEAD
-            fooling_rate = np.sum(correct_y_max != y_adv) / nb_instances
-=======
             fooling_rate = np.sum(y_index != y_adv) / nb_instances
->>>>>>> 4b1d5bcf
 
         pbar.close()
         self.fooling_rate = fooling_rate
