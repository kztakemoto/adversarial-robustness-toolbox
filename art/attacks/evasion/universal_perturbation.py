# MIT License
#
# Copyright (C) The Adversarial Robustness Toolbox (ART) Authors 2018
#
# Permission is hereby granted, free of charge, to any person obtaining a copy of this software and associated
# documentation files (the "Software"), to deal in the Software without restriction, including without limitation the
# rights to use, copy, modify, merge, publish, distribute, sublicense, and/or sell copies of the Software, and to permit
# persons to whom the Software is furnished to do so, subject to the following conditions:
#
# The above copyright notice and this permission notice shall be included in all copies or substantial portions of the
# Software.
#
# THE SOFTWARE IS PROVIDED "AS IS", WITHOUT WARRANTY OF ANY KIND, EXPRESS OR IMPLIED, INCLUDING BUT NOT LIMITED TO THE
# WARRANTIES OF MERCHANTABILITY, FITNESS FOR A PARTICULAR PURPOSE AND NONINFRINGEMENT. IN NO EVENT SHALL THE
# AUTHORS OR COPYRIGHT HOLDERS BE LIABLE FOR ANY CLAIM, DAMAGES OR OTHER LIABILITY, WHETHER IN AN ACTION OF CONTRACT,
# TORT OR OTHERWISE, ARISING FROM, OUT OF OR IN CONNECTION WITH THE SOFTWARE OR THE USE OR OTHER DEALINGS IN THE
# SOFTWARE.
"""
This module implements the universal adversarial perturbations attack `UniversalPerturbation`. This is a white-box
attack.

| Paper link: https://arxiv.org/abs/1610.08401
"""
from __future__ import absolute_import, division, print_function, unicode_literals

import logging
import random
import types
from typing import Any, Dict, Optional, Union, TYPE_CHECKING

import numpy as np
from tqdm.auto import tqdm

from art.attacks.attack import EvasionAttack
from art.estimators.estimator import BaseEstimator
from art.estimators.classification.classifier import ClassifierMixin
from art.utils import projection, get_labels_np_array, check_and_transform_label_format

if TYPE_CHECKING:
    from art.utils import CLASSIFIER_TYPE

logger = logging.getLogger(__name__)


class UniversalPerturbation(EvasionAttack):
    """
    Implementation of the attack from Moosavi-Dezfooli et al. (2016). Computes a fixed perturbation to be applied to all
    future inputs. To this end, it can use any adversarial attack method.

    | Paper link: https://arxiv.org/abs/1610.08401
    """

    attacks_dict = {
        "carlini": "art.attacks.evasion.carlini.CarliniL2Method",
        "carlini_inf": "art.attacks.evasion.carlini.CarliniLInfMethod",
        "deepfool": "art.attacks.evasion.deepfool.DeepFool",
        "ead": "art.attacks.evasion.elastic_net.ElasticNet",
        "fgsm": "art.attacks.evasion.fast_gradient.FastGradientMethod",
        "bim": "art.attacks.evasion.iterative_method.BasicIterativeMethod",
        "pgd": "art.attacks.evasion.projected_gradient_descent.projected_gradient_descent.ProjectedGradientDescent",
        "newtonfool": "art.attacks.evasion.newtonfool.NewtonFool",
        "jsma": "art.attacks.evasion.saliency_map.SaliencyMapMethod",
        "vat": "art.attacks.evasion.virtual_adversarial.VirtualAdversarialMethod",
        "simba": "art.attacks.evasion.simba.SimBA",
    }
    attack_params = EvasionAttack.attack_params + [
        "attacker",
        "attacker_params",
        "delta",
        "max_iter",
        "eps",
        "norm",
        "batch_size",
        "verbose",
    ]
    _estimator_requirements = (BaseEstimator, ClassifierMixin)

    def __init__(
        self,
        classifier: "CLASSIFIER_TYPE",
        attacker: str = "deepfool",
        attacker_params: Optional[Dict[str, Any]] = None,
        delta: float = 0.2,
        max_iter: int = 20,
        eps: float = 10.0,
        norm: Union[int, float, str] = np.inf,
        batch_size: int = 32,
        verbose: bool = True,
    ) -> None:
        """
        :param classifier: A trained classifier.
        :param attacker: Adversarial attack name. Default is 'deepfool'. Supported names: 'carlini', 'carlini_inf',
                         'deepfool', 'fgsm', 'bim', 'pgd', 'margin', 'ead', 'newtonfool', 'jsma', 'vat', 'simba'.
        :param attacker_params: Parameters specific to the adversarial attack. If this parameter is not specified,
                                the default parameters of the chosen attack will be used.
        :param delta: desired accuracy
        :param max_iter: The maximum number of iterations for computing universal perturbation.
        :param eps: Attack step size (input variation).
        :param norm: The norm of the adversarial perturbation. Possible values: "inf", np.inf, 2.
        :param batch_size: Batch size for model evaluations in UniversalPerturbation.
        :param verbose: Show progress bars.
        """
        super().__init__(estimator=classifier)
        self.attacker = attacker
        self.attacker_params = attacker_params
        self.delta = delta
        self.max_iter = max_iter
        self.eps = eps
        self.norm = norm
        self.batch_size = batch_size
        self.verbose = verbose
        self._check_params()

        # Attack properties
        self._fooling_rate: Optional[float] = None
        self._converged: Optional[bool] = None
        self._noise: Optional[np.ndarray] = None

    @property
    def fooling_rate(self) -> Optional[float]:
        """
        The fooling rate of the universal perturbation on the most recent call to `generate`.

        :return: Fooling Rate.
        """
        return self._fooling_rate

    @property
    def converged(self) -> Optional[bool]:
        """
        The convergence of universal perturbation generation.

        :return: `True` if generation of universal perturbation has converged.
        """
        return self._converged

    @property
    def noise(self) -> Optional[np.ndarray]:
        """
        The universal perturbation.

        :return: Universal perturbation.
        """
        return self._noise

    def generate(self, x: np.ndarray, y: Optional[np.ndarray] = None, **kwargs) -> np.ndarray:
        """
        Generate adversarial samples and return them in an array.

        :param x: An array with the original inputs.
        :param y: An array with the original labels to be predicted.
        :return: An array holding the adversarial examples.
        """
        logger.info("Computing universal perturbation based on %s attack.", self.attacker)

        y = check_and_transform_label_format(y, self.estimator.nb_classes)

        if y is None:
            # Use model predictions as true labels
            logger.info("Using model predictions as true labels.")
            y = get_labels_np_array(self.estimator.predict(x, batch_size=self.batch_size))

        y_index = np.argmax(y, axis=1)

        # Init universal perturbation
        noise = 0
        fooling_rate = 0.0
        nb_instances = len(x)

        # Instantiate the middle attacker
        attacker = self._get_attack(self.attacker, self.attacker_params)
<<<<<<< HEAD
        if y is None:
            logger.info("Using model predictions as the correct labels for UAP.")
            pred_y = self.estimator.predict(x, batch_size=1)
        else:
            pred_y = y
        
        correct_y_max = np.argmax(pred_y, axis=1)
=======
>>>>>>> 82727cb5

        # Generate the adversarial examples
        nb_iter = 0
        pbar = tqdm(total=self.max_iter, desc="Universal perturbation", disable=not self.verbose)

        while fooling_rate < 1.0 - self.delta and nb_iter < self.max_iter:
            # Go through all the examples randomly
            rnd_idx = random.sample(range(nb_instances), nb_instances)

            # Go through the data set and compute the perturbation increments sequentially
            for j, ex in enumerate(x[rnd_idx]):
                x_i = ex[None, ...]

                current_label = np.argmax(self.estimator.predict(x_i + noise)[0])
                original_label = y_index[rnd_idx][j]

                if current_label == original_label:
                    # Compute adversarial perturbation
                    adv_xi = attacker.generate(x_i + noise, y=y[rnd_idx][[j]])
                    new_label = np.argmax(self.estimator.predict(adv_xi)[0])

                    # If the class has changed, update v
                    if current_label != new_label:
                        noise = adv_xi - x_i

                        # Project on L_p ball
                        noise = projection(noise, self.eps, self.norm)
            nb_iter += 1
            pbar.update(1)

            # Apply attack and clip
            x_adv = x + noise
            if self.estimator.clip_values is not None:
                clip_min, clip_max = self.estimator.clip_values
                x_adv = np.clip(x_adv, clip_min, clip_max)

            # Compute the error rate
            y_adv = np.argmax(self.estimator.predict(x_adv, batch_size=1), axis=1)
            fooling_rate = np.sum(y_index != y_adv) / nb_instances

        pbar.close()
        self._fooling_rate = fooling_rate
        self._converged = nb_iter < self.max_iter
        self._noise = noise
        logger.info("Success rate of universal perturbation attack: %.2f%%", 100 * fooling_rate)

        return x_adv

    def _get_attack(self, a_name: str, params: Optional[Dict[str, Any]] = None) -> EvasionAttack:
        """
        Get an attack object from its name.

        :param a_name: Attack name.
        :param params: Attack params.
        :return: Attack object.
        :raises NotImplementedError: If the attack is not supported.
        """
        try:
            attack_class = self._get_class(self.attacks_dict[a_name])
            a_instance = attack_class(self.estimator)  # type: ignore

            if params:
                a_instance.set_params(**params)

            return a_instance
        except KeyError:
            raise NotImplementedError("{} attack not supported".format(a_name)) from KeyError

    @staticmethod
    def _get_class(class_name: str) -> types.ModuleType:
        """
        Get a class module from its name.

        :param class_name: Full name of a class.
        :return: The class `module`.
        """
        sub_mods = class_name.split(".")
        module_ = __import__(".".join(sub_mods[:-1]), fromlist=sub_mods[-1])
        class_module = getattr(module_, sub_mods[-1])

        return class_module

    def _check_params(self) -> None:
        if not isinstance(self.delta, (float, int)) or self.delta < 0 or self.delta > 1:
            raise ValueError("The desired accuracy must be in the range [0, 1].")

        if not isinstance(self.max_iter, (int, np.int)) or self.max_iter <= 0:
            raise ValueError("The number of iterations must be a positive integer.")

        if not isinstance(self.eps, (float, int)) or self.eps <= 0:
            raise ValueError("The eps coefficient must be a positive float.")

        if not isinstance(self.batch_size, (int, np.int)) or self.batch_size <= 0:
            raise ValueError("The batch_size must be a positive integer.")

        if not isinstance(self.verbose, bool):
            raise ValueError("The argument `verbose` has to be of type bool.")<|MERGE_RESOLUTION|>--- conflicted
+++ resolved
@@ -169,16 +169,6 @@
 
         # Instantiate the middle attacker
         attacker = self._get_attack(self.attacker, self.attacker_params)
-<<<<<<< HEAD
-        if y is None:
-            logger.info("Using model predictions as the correct labels for UAP.")
-            pred_y = self.estimator.predict(x, batch_size=1)
-        else:
-            pred_y = y
-        
-        correct_y_max = np.argmax(pred_y, axis=1)
-=======
->>>>>>> 82727cb5
 
         # Generate the adversarial examples
         nb_iter = 0
