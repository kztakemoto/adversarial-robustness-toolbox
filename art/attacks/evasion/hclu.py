# MIT License
#
# Copyright (C) The Adversarial Robustness Toolbox (ART) Authors 2019
#
# Permission is hereby granted, free of charge, to any person obtaining a copy of this software and associated
# documentation files (the "Software"), to deal in the Software without restriction, including without limitation the
# rights to use, copy, modify, merge, publish, distribute, sublicense, and/or sell copies of the Software, and to permit
# persons to whom the Software is furnished to do so, subject to the following conditions:
#
# The above copyright notice and this permission notice shall be included in all copies or substantial portions of the
# Software.
#
# THE SOFTWARE IS PROVIDED "AS IS", WITHOUT WARRANTY OF ANY KIND, EXPRESS OR IMPLIED, INCLUDING BUT NOT LIMITED TO THE
# WARRANTIES OF MERCHANTABILITY, FITNESS FOR A PARTICULAR PURPOSE AND NONINFRINGEMENT. IN NO EVENT SHALL THE
# AUTHORS OR COPYRIGHT HOLDERS BE LIABLE FOR ANY CLAIM, DAMAGES OR OTHER LIABILITY, WHETHER IN AN ACTION OF CONTRACT,
# TORT OR OTHERWISE, ARISING FROM, OUT OF OR IN CONNECTION WITH THE SOFTWARE OR THE USE OR OTHER DEALINGS IN THE
# SOFTWARE.
"""
Implementation of the High-Confidence-Low-Uncertainty (HCLU) adversarial example formulation by Grosse et al. (2018)

| Paper link: https://arxiv.org/abs/1812.02606
"""
from __future__ import absolute_import, division, print_function, unicode_literals

import copy
import logging
from typing import Optional

import numpy as np
from scipy.optimize import minimize
from tqdm import trange

from art.attacks.attack import EvasionAttack
from art.estimators.classification.GPy import GPyGaussianProcessClassifier
from art.utils import compute_success

logger = logging.getLogger(__name__)


class HighConfidenceLowUncertainty(EvasionAttack):
    """
    Implementation of the High-Confidence-Low-Uncertainty (HCLU) adversarial example formulation by Grosse et al. (2018)

    | Paper link: https://arxiv.org/abs/1812.02606
    """

    attack_params = ["conf", "unc_increase", "min_val", "max_val"]
    _estimator_requirements = (GPyGaussianProcessClassifier,)

    def __init__(
        self,
        classifier: GPyGaussianProcessClassifier,
        conf: float = 0.95,
        unc_increase: float = 100.0,
        min_val: float = 0.0,
        max_val: float = 1.0,
    ) -> None:
        """
        :param classifier: A trained model of type GPYGaussianProcessClassifier.
        :param conf: Confidence that examples should have, if there were to be classified as 1.0 maximally.
        :param unc_increase: Value uncertainty is allowed to deviate, where 1.0 is original value.
        :param min_val: minimal value any feature can take.
        :param max_val: maximal value any feature can take.
        """
        super(HighConfidenceLowUncertainty, self).__init__(estimator=classifier)
<<<<<<< HEAD
        self.conf = conf
        self.unc_increase = unc_increase
        self.min_val = min_val
        self.max_val = max_val
        self._check_params()

    def generate(self, x: np.ndarray, y: Optional[np.ndarray] = None, **kwargs) -> np.ndarray:
=======
        params = {"conf": conf, "unc_increase": unc_increase, "min_val": min_val, "max_val": max_val}
        self.set_params(**params)

    def generate(self, x, y=None, **kwargs):
>>>>>>> 83cc8514
        """
        Generate adversarial examples and return them as an array.

        :param x: An array with the original inputs to be attacked.
        :param y: Target values (class labels) one-hot-encoded of shape (nb_samples, nb_classes) or indices of shape
                  (nb_samples,).
        :return: An array holding the adversarial examples.
        """
        x_adv = copy.copy(x)

        def minfun(x, args):  # minimize L2 norm
            return np.sum(np.sqrt((x - args["orig"]) ** 2))

        def constraint_conf(x, args):  # constraint for confidence
            pred = args["classifier"].predict(x.reshape(1, -1))[0, 0]
            if args["class_zero"]:
                pred = 1.0 - pred
            return (pred - args["conf"]).reshape(-1)

        def constraint_unc(x, args):  # constraint for uncertainty
            cur_unc = (args["classifier"].predict_uncertainty(x.reshape(1, -1))).reshape(-1)
            return (args["max_uncertainty"] - cur_unc)[0]

        bounds = []
        # adding bounds, to not go away from original data
        for i in range(np.shape(x)[1]):
            bounds.append((self.min_val, self.max_val))
        for i in trange(x.shape[0], desc="HCLU"):  # go through data amd craft
            # get properties for attack
            max_uncertainty = self.unc_increase * self.estimator.predict_uncertainty(x_adv[i].reshape(1, -1))
            class_zero = not self.estimator.predict(x_adv[i].reshape(1, -1))[0, 0] < 0.5
            init_args = {
                "classifier": self.estimator,
                "class_zero": class_zero,
                "max_uncertainty": max_uncertainty,
                "conf": self.conf,
            }
            constr_conf = {"type": "ineq", "fun": constraint_conf, "args": (init_args,)}
            constr_unc = {"type": "ineq", "fun": constraint_unc, "args": (init_args,)}
            args = {"args": init_args, "orig": x[i].reshape(-1)}
            # finally, run optimization
            x_adv[i] = minimize(minfun, x_adv[i], args=args, bounds=bounds, constraints=[constr_conf, constr_unc],)["x"]
        logger.info(
            "Success rate of HCLU attack: %.2f%%", 100 * compute_success(self.estimator, x, y, x_adv),
        )
        return x_adv

    def _check_params(self) -> None:
        if not isinstance(self.estimator, GPyGaussianProcessClassifier):
            raise TypeError("Model must be a GPy Gaussian Process classifier.")
        if self.conf <= 0.5 or self.conf > 1.0:
            raise ValueError("Confidence value has to be a value between 0.5 and 1.0.")
        if self.unc_increase <= 0.0:
            raise ValueError("Value to increase uncertainty must be positive.")
        if self.min_val > self.max_val:
            raise ValueError("Maximum has to be larger than minimum.")<|MERGE_RESOLUTION|>--- conflicted
+++ resolved
@@ -63,7 +63,6 @@
         :param max_val: maximal value any feature can take.
         """
         super(HighConfidenceLowUncertainty, self).__init__(estimator=classifier)
-<<<<<<< HEAD
         self.conf = conf
         self.unc_increase = unc_increase
         self.min_val = min_val
@@ -71,12 +70,6 @@
         self._check_params()
 
     def generate(self, x: np.ndarray, y: Optional[np.ndarray] = None, **kwargs) -> np.ndarray:
-=======
-        params = {"conf": conf, "unc_increase": unc_increase, "min_val": min_val, "max_val": max_val}
-        self.set_params(**params)
-
-    def generate(self, x, y=None, **kwargs):
->>>>>>> 83cc8514
         """
         Generate adversarial examples and return them as an array.
 
