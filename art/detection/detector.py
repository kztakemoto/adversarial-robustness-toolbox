--- conflicted
+++ resolved
@@ -67,11 +67,7 @@
         """
         self.detector.fit(x, y, batch_size=batch_size, nb_epochs=nb_epochs, **kwargs)
 
-<<<<<<< HEAD
-    def predict(self, x, batch_size=128):
-=======
-    def predict(self, x, logits=False, batch_size=128, **kwargs):
->>>>>>> e7e2a348
+    def predict(self, x, batch_size=128, **kwargs):
         """
         Perform detection of adversarial data and return prediction as tuple.
 
@@ -113,13 +109,8 @@
     def learning_phase(self):
         return self.detector.learning_phase
 
-<<<<<<< HEAD
-    def class_gradient(self, x, label=None):
+    def class_gradient(self, x, label=None, **kwargs):
         return self.detector.class_gradient(x, label=label)
-=======
-    def class_gradient(self, x, label=None, logits=False, **kwargs):
-        return self.detector.class_gradient(x, label=label, logits=logits)
->>>>>>> e7e2a348
 
     def loss_gradient(self, x, y, **kwargs):
         return self.detector.loss_gradient(x, y)
@@ -198,11 +189,7 @@
         x_activations = self.classifier.get_activations(x, self._layer_name)
         self.detector.fit(x_activations, y, batch_size=batch_size, nb_epochs=nb_epochs, **kwargs)
 
-<<<<<<< HEAD
-    def predict(self, x, batch_size=128):
-=======
-    def predict(self, x, logits=False, batch_size=128, **kwargs):
->>>>>>> e7e2a348
+    def predict(self, x, batch_size=128, **kwargs):
         """
         Perform detection of adversarial data and return prediction as tuple.
 
@@ -244,13 +231,8 @@
     def learning_phase(self):
         return self.detector.learning_phase
 
-<<<<<<< HEAD
-    def class_gradient(self, x, label=None):
+    def class_gradient(self, x, label=None, **kwargs):
         return self.detector.class_gradient(x, label=label)
-=======
-    def class_gradient(self, x, label=None, logits=False, **kwargs):
-        return self.detector.class_gradient(x, label=label, logits=logits)
->>>>>>> e7e2a348
 
     def loss_gradient(self, x, y, **kwargs):
         return self.detector.loss_gradient(x, y)
