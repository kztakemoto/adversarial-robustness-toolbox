--- conflicted
+++ resolved
@@ -1,9 +1,4 @@
-<<<<<<< HEAD
-# Adversarial Robustness Toolbox (ART) v1.5
-This is a foked version of ART v1.5.1.
-=======
 # Adversarial Robustness Toolbox (ART) v1.6
->>>>>>> bcdce12a
 <p align="center">
   <img src="docs/images/art_lfai.png?raw=true" width="467" title="ART logo">
 </p>
