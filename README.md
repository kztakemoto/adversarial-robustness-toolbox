--- conflicted
+++ resolved
@@ -1,10 +1,6 @@
-<<<<<<< HEAD
-This is a modified version of ART v1.12.2
+This is a modified version of ART v1.13.0
 
-# Adversarial Robustness Toolbox (ART) v1.12
-=======
 # Adversarial Robustness Toolbox (ART) v1.13
->>>>>>> 5ddd8ef2
 <p align="center">
   <img src="docs/images/art_lfai.png?raw=true" width="467" title="ART logo">
 </p>
