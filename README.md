<<<<<<< HEAD
This is a modified version of ART v1.14.0

# Adversarial Robustness Toolbox (ART) v1.14
=======
# Adversarial Robustness Toolbox (ART) v1.15
>>>>>>> c5c60125
<p align="center">
  <img src="docs/images/art_lfai.png?raw=true" width="467" title="ART logo">
</p>
<br />

![Continuous Integration](https://github.com/Trusted-AI/adversarial-robustness-toolbox/workflows/Continuous%20Integration/badge.svg)
![CodeQL](https://github.com/Trusted-AI/adversarial-robustness-toolbox/workflows/CodeQL/badge.svg)
[![Documentation Status](https://readthedocs.org/projects/adversarial-robustness-toolbox/badge/?version=latest)](http://adversarial-robustness-toolbox.readthedocs.io/en/latest/?badge=latest)
[![PyPI](https://badge.fury.io/py/adversarial-robustness-toolbox.svg)](https://badge.fury.io/py/adversarial-robustness-toolbox)
[![codecov](https://codecov.io/gh/Trusted-AI/adversarial-robustness-toolbox/branch/main/graph/badge.svg)](https://codecov.io/gh/Trusted-AI/adversarial-robustness-toolbox)
[![Code style: black](https://img.shields.io/badge/code%20style-black-000000.svg)](https://github.com/psf/black)
[![License: MIT](https://img.shields.io/badge/License-MIT-yellow.svg)](https://opensource.org/licenses/MIT)
[![PyPI - Python Version](https://img.shields.io/pypi/pyversions/adversarial-robustness-toolbox)](https://pypi.org/project/adversarial-robustness-toolbox/)
[![slack-img](https://img.shields.io/badge/chat-on%20slack-yellow.svg)](https://ibm-art.slack.com/)
[![Downloads](https://pepy.tech/badge/adversarial-robustness-toolbox)](https://pepy.tech/project/adversarial-robustness-toolbox)
[![Downloads](https://pepy.tech/badge/adversarial-robustness-toolbox/month)](https://pepy.tech/project/adversarial-robustness-toolbox)
[![CII Best Practices](https://bestpractices.coreinfrastructure.org/projects/5090/badge)](https://bestpractices.coreinfrastructure.org/projects/5090)

[中文README请按此处](README-cn.md)

<p align="center">
  <img src="https://raw.githubusercontent.com/lfai/artwork/master/lfaidata-assets/lfaidata-project-badge/graduate/color/lfaidata-project-badge-graduate-color.png" alt="LF AI & Data" width="300"/>
</p>

Adversarial Robustness Toolbox (ART) is a Python library for Machine Learning Security. ART is hosted by the 
[Linux Foundation AI & Data Foundation](https://lfaidata.foundation) (LF AI & Data). ART provides tools that enable
developers and researchers to defend and evaluate Machine Learning models and applications against the
adversarial threats of Evasion, Poisoning, Extraction, and Inference. ART supports all popular machine learning frameworks
(TensorFlow, Keras, PyTorch, MXNet, scikit-learn, XGBoost, LightGBM, CatBoost, GPy, etc.), all data types
(images, tables, audio, video, etc.) and machine learning tasks (classification, object detection, speech recognition,
generation, certification, etc.).

## Adversarial Threats

<p align="center">
  <img src="docs/images/adversarial_threats_attacker.png?raw=true" width="400" title="ART logo">
  <img src="docs/images/adversarial_threats_art.png?raw=true" width="400" title="ART logo">
</p>
<br />

## ART for Red and Blue Teams (selection)

<p align="center">
  <img src="docs/images/white_hat_blue_red.png?raw=true" width="800" title="ART Red and Blue Teams">
</p>
<br />

## Learn more

| **[Get Started][get-started]**     | **[Documentation][documentation]**     | **[Contributing][contributing]**           |
|-------------------------------------|-------------------------------|-----------------------------------|
| - [Installation][installation]<br>- [Examples](examples/README.md)<br>- [Notebooks](notebooks/README.md) | - [Attacks][attacks]<br>- [Defences][defences]<br>- [Estimators][estimators]<br>- [Metrics][metrics]<br>- [Technical Documentation](https://adversarial-robustness-toolbox.readthedocs.io) | - [Slack](https://ibm-art.slack.com), [Invitation](https://join.slack.com/t/ibm-art/shared_invite/enQtMzkyOTkyODE4NzM4LTA4NGQ1OTMxMzFmY2Q1MzE1NWI2MmEzN2FjNGNjOGVlODVkZDE0MjA1NTA4OGVkMjVkNmQ4MTY1NmMyOGM5YTg)<br>- [Contributing](CONTRIBUTING.md)<br>- [Roadmap][roadmap]<br>- [Citing][citing] |

[get-started]: https://github.com/Trusted-AI/adversarial-robustness-toolbox/wiki/Get-Started
[attacks]: https://github.com/Trusted-AI/adversarial-robustness-toolbox/wiki/ART-Attacks
[defences]: https://github.com/Trusted-AI/adversarial-robustness-toolbox/wiki/ART-Defences
[estimators]: https://github.com/Trusted-AI/adversarial-robustness-toolbox/wiki/ART-Estimators
[metrics]: https://github.com/Trusted-AI/adversarial-robustness-toolbox/wiki/ART-Metrics
[contributing]: https://github.com/Trusted-AI/adversarial-robustness-toolbox/wiki/Contributing
[documentation]: https://github.com/Trusted-AI/adversarial-robustness-toolbox/wiki/Documentation
[installation]: https://github.com/Trusted-AI/adversarial-robustness-toolbox/wiki/Get-Started#setup
[roadmap]: https://github.com/Trusted-AI/adversarial-robustness-toolbox/wiki/Roadmap
[citing]: https://github.com/Trusted-AI/adversarial-robustness-toolbox/wiki/Contributing#citing-art

The library is under continuous development. Feedback, bug reports and contributions are very welcome!

# Acknowledgment
This material is partially based upon work supported by the Defense Advanced Research Projects Agency (DARPA) under
Contract No. HR001120C0013. Any opinions, findings and conclusions or recommendations expressed in this material are
those of the author(s) and do not necessarily reflect the views of the Defense Advanced Research Projects Agency (DARPA).<|MERGE_RESOLUTION|>--- conflicted
+++ resolved
@@ -1,10 +1,5 @@
-<<<<<<< HEAD
-This is a modified version of ART v1.14.0
-
-# Adversarial Robustness Toolbox (ART) v1.14
-=======
+A modigied version of ART 1.15.0
 # Adversarial Robustness Toolbox (ART) v1.15
->>>>>>> c5c60125
 <p align="center">
   <img src="docs/images/art_lfai.png?raw=true" width="467" title="ART logo">
 </p>
